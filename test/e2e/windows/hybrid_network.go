--- conflicted
+++ resolved
@@ -55,10 +55,7 @@
 			linuxPod = f.PodClient().CreateSync(linuxPod)
 			windowsPod := createTestPod(f, windowsBusyBoximage, windowsOS)
 			windowsPod.Spec.Containers[0].Args = []string{"test-webserver"}
-<<<<<<< HEAD
-=======
 			windowsPod = f.PodClient().CreateSync(windowsPod)
->>>>>>> 13beb9b3
 
 			ginkgo.By("checking connectivity to 8.8.8.8 53 (google.com) from Linux")
 			assertConsistentConnectivity(f, linuxPod.ObjectMeta.Name, linuxOS, linuxCheck("8.8.8.8", 53))
